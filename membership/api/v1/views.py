# -*- coding:utf-8 -*-
from __future__ import unicode_literals

import logging
import json
<<<<<<< HEAD
import requests
=======
import random
>>>>>>> 716a84ef
from django.conf import settings
from django.urls import reverse
from django.utils import timezone
from django.utils import dateparse

from edx_rest_framework_extensions.auth.jwt.authentication import JwtAuthentication
from edx_rest_framework_extensions.auth.session.authentication import SessionAuthenticationAllowInactiveUser

from openedx.core.lib.api.authentication import OAuth2AuthenticationAllowInactiveUser

from rest_framework import filters
from rest_framework import generics
from rest_framework.authentication import SessionAuthentication
from rest_framework.permissions import IsAuthenticated
from rest_framework.response import Response
from rest_framework.views import APIView

from alipay.aop.api.AlipayClientConfig import AlipayClientConfig
from alipay.aop.api.DefaultAlipayClient import DefaultAlipayClient
from alipay.aop.api.domain.AlipayTradeAppPayModel import AlipayTradeAppPayModel
from alipay.aop.api.request.AlipayTradeAppPayRequest import AlipayTradeAppPayRequest

from course_api.views import CourseListView, CourseDetailView
from mobile_api.users.views import (
    UserCourseEnrollmentsList,
    UserCourseStatus,
    UserDetail
)

from membership.api.pagination import PageDataPagination
from membership.models import VIPOrder, VIPInfo, VIPPackage
from membership.api.v1.serializers import (
    PackageListSerializer,
    VIPOrderSerializer,
    VIPInfoSerializer,
    MobileCourseEnrollmentSerializer,
    MobileCourseSerializer,
    MobileCourseDetailSerializer)

from payments.alipay.alipay import create_direct_pay_by_user
from payments.alipay.app_alipay import smart_str
from payments.wechatpay.wxpay import (
    WxPayConf_pub,
    UnifiedOrder_pub,
    OrderQuery_pub,
)

from payments.wechatpay.wxapp_pay import (
    WxPayConf_pub as AppWxPayConf_pub,
    UnifiedOrder_pub as AppUnifiedOrder_pub,
    OrderQuery_pub as AppOrderQuery_pub,
    AppOrder_pub,
)

from payments.wechatpay.wxh5_pay import (
    WxH5PayConf_pub,
    UnifiedOrderH5_pub,
    OrderQueryH5_pub,
)
from membership.utils import (
    create_trade_id, recovery_order_id, str_to_specify_digits,
    xresult
)
from urllib import quote_plus


log = logging.getLogger(__name__)


class PackageListAPIView(generics.ListAPIView):
    """
    套餐列表
    """
    authentication_classes = ()
    serializer_class = PackageListSerializer
    filter_backends = (filters.OrderingFilter,)
    ordering_fields = ('month',)
    ordering = ('-month',)

    def get_queryset(self):
        return VIPPackage.objects.filter(is_active=True)

    def get(self, request, *args, **kwargs):
        '''
        套餐列表
        '''
        result = super(PackageListAPIView, self).get(request, *args, **kwargs)
        return Response(xresult(data=result.data))


class VIPInfoAPIView(generics.RetrieveAPIView):
    """ 个人VIP信息 """

    serializer_class = VIPInfoSerializer
    permission_classes = (IsAuthenticated,)
    authentication_classes = (
        JwtAuthentication,
        OAuth2AuthenticationAllowInactiveUser,
        SessionAuthenticationAllowInactiveUser
    )

    def get(self, request, *args, **kwargs):
        try:
            instance = VIPInfo.objects.get(user=self.request.user)
            serializer = self.get_serializer(instance)
            expired = timezone.now() - instance.expired_at
            # 已过期
            if expired.days >= 0:
                data = {
                    'status': False,
                    'expired': 1 if expired.days == 0 and expired.total_seconds() > 0 else expired.days,
                    'start_at': instance.start_at,
                    'expired_at': instance.expired_at
                }
                return Response(xresult(data=data))
            else:
                return Response(xresult(data=serializer.data))
        except Exception as ex:
            log.error(ex)
            return Response(xresult(data={'status': False}))


class VIPOrderAPIView(generics.RetrieveAPIView):
    """
    VIP订单状态
    """
    serializer_class = VIPOrderSerializer
    permission_classes = (IsAuthenticated,)
    authentication_classes = (
        JwtAuthentication,
        OAuth2AuthenticationAllowInactiveUser,
        SessionAuthenticationAllowInactiveUser
    )

    WECHAT_PAY_STATUS = {
        'NOTPAY': VIPOrder.STATUS_WAIT,
        'SUCCESS': VIPOrder.STATUS_SUCCESS,
        'REVOKED': VIPOrder.STATUS_FAILED,
        'REFUND': VIPOrder.STATUS_REFUND
    }

    def get(self, request, pk, *args, **kwargs):
        """
        查询订单状态详情
        |参数|类型|是否必填|说明|：
        |id|int|是|订单ID|

        ### 示例
        GET /api/v1/vip/order/1

        :return:
        |参数|类型|说明|
        |status|int|订单详情 1: 等待支付, 2: 已完成, 3: 已取消, 4: 已退款, 0: 查询失败|
        """
        try:
            order = VIPOrder.objects.get(
                id=pk, created_by=self.request.user)
            serializer = self.get_serializer(order)

            if order.status == VIPOrder.STATUS_WAIT:
                if order.pay_type == VIPOrder.PAY_TYPE_BY_WECHAT:
                    serializer.data['status'] = self.wechatpay_query(order)

            return Response(xresult(data=serializer.data))
        except Exception, e:
            log.error(e)
            return Response(xresult(code=-1, msg='query fail'))

    @classmethod
    def wechatpay_query(cls, order):
        '''
        查询微信支付订单状态
        '''
        orderquery_pub = OrderQuery_pub()
        orderquery_pub.setParameter('out_trade_no', order.outtradeno)
        if order.refno:
            orderquery_pub.setParameter('transaction_id', order.refno)
        result = orderquery_pub.getResult()
        # 验签
        if result.pop('sign') == orderquery_pub.getSign(result):
            return cls.WECHAT_PAY_STATUS.get(result['trade_state'], 0)
        return 0


class VIPPayOrderView(APIView):
    """
    VIP pay order view
    参数：package_id 套餐ID
    返回: 返回order_id
    """
    permission_classes = (IsAuthenticated,)
    authentication_classes = (SessionAuthentication,)

    def post(self, request, *args, **kwargs):
        """
        create order
        """

        package_id = request.POST.get('package_id')
        order = VIPOrder.create_order(request.user, package_id)
        return Response(xresult(data={'order_id': order.id}))


class VIPAlipayPaying(APIView):
    """
    VIP alipay paying
    参数：package_id 套餐ID
    返回: 跳转到支付宝支付页面
    """
    permission_classes = (IsAuthenticated,)
    authentication_classes = (SessionAuthentication,)

    def get(self, request, *args, **kwargs):
        """
        VIP alipay paying
        参数：package_id 套餐ID
        :param request:
        |参数|类型|是否必填|说明|：
        |package_id|int|是|套餐ID|

        ### 示例
        GET /api/v1/vip/pay/alipay/paying/?package_id=1

        :return:
        |参数|类型|说明|
        |alipay_url|string|跳转到支付宝支付页面|
        |order_id|int|订单id|
        """
        package_id = request.GET.get('package_id')
        order = VIPOrder.create_order(request.user, package_id)
        order.pay_type = VIPOrder.PAY_TYPE_BY_ALIPAY
        order.save()
        pay_html = ""
        if order:
            body = "BUY {amount} RMB ".format(amount=order.price)
            subject = "BUY VIP"
            total_fee = order.price
            http_host = request.META.get("HTTP_HOST")

            pay_html = self.get_pay_html(
                body, subject, total_fee, http_host, order.id)

        data = {
            'alipay_url': pay_html,
            'order_id': order.id
        }
        return Response(xresult(data=data))

    def get_pay_html(self, body, subject, total_fee, http_host, order_id):
        """
        get alipay html
        # 支付信息，订单号必须唯一
        """
        extra_common_param = settings.LMS_ROOT_URL + reverse("vip_purchase")
        total_fee = str_to_specify_digits(str(total_fee))
        trade_id = create_trade_id(order_id)
        pay_html = create_direct_pay_by_user(
            trade_id,
            body,
            subject,
            total_fee,
            http_host,
            extra_common_param=extra_common_param
        )
        return pay_html


class VIPPurchase(APIView):
    """
    VIP purchase
    """

    def post(self, request, *args, **kwargs):
        """
        支付成功之后，接受payments app回调，进行业务逻辑的处理
        """

        out_trade_no = request.POST.get("out_trade_no", "")
        trade_no = request.POST.get("trade_no")
        pay_type = request.POST.get("trade_type")

        order_pay_types = {
            'alipay': VIPOrder.PAY_TYPE_BY_ALIPAY,
            'wechat': VIPOrder.PAY_TYPE_BY_WECHAT
        }
        order_id = recovery_order_id(out_trade_no)
        order = VIPOrder.get_user_order(order_id)
        if order and order.status == VIPOrder.STATUS_WAIT:
            order.purchase(
                order.created_by,
                order_pay_types.get(pay_type),
                outtradeno=out_trade_no,
                refno=trade_no
            )
        return Response({'result': 'success'})


class VIPWechatPaying(APIView):
    """
    vip wechat paying
    """
    permission_classes = (IsAuthenticated,)
    authentication_classes = (SessionAuthentication,)

    def get(self, request, *args, **kwargs):
        """
        生成订单 生成微信支付二维码
        二维码链接 code_url
        跳转到微信支付二维码页面 href_url
        :param request:
        |参数|类型|是否必填|说明|：
        |package_id|int|是|套餐ID|

        ### 示例
        GET /api/v1/vip/pay/wechat/paying/?package_id=1

        :return:
        |参数|类型|说明|
        |href_url|string|跳转微信支付页面链接|
        """

        package_id = request.GET.get('package_id')
        order = VIPOrder.create_order(request.user, package_id)

        if order:
            # 获取二维码链接
            wxpayconf_pub = WxPayConf_pub()
            unifiedorder_pub = UnifiedOrder_pub()
            # TODO 微信支付页面显示购买内容，待确认body的信息
            body = 'wechat vip'
            total_fee = int(order.price * 100)

            attach_data = settings.LMS_ROOT_URL + reverse("vip_purchase")
            unifiedorder_pub.setParameter("body", body)
            out_trade_no = create_trade_id(order.id)
            order.pay_type = VIPOrder.PAY_TYPE_BY_WECHAT
            order.outtradeno = out_trade_no
            order.save()

            unifiedorder_pub.setParameter("out_trade_no", out_trade_no)
            unifiedorder_pub.setParameter("total_fee", str(total_fee))
            unifiedorder_pub.setParameter(
                "notify_url", wxpayconf_pub.NOTIFY_URL)
            unifiedorder_pub.setParameter("trade_type", "NATIVE")
            unifiedorder_pub.setParameter("attach", attach_data)

            code_url = unifiedorder_pub.getCodeUrl()
            para_str = "?code_url={}&order_id={}&price={}".format(
                code_url, order.id, order.price)
            href_url = settings.LMS_ROOT_URL + \
                reverse("vip_pay_wechat_qrcode_paying") + para_str

            data = {
                'href_url': href_url,
                'order_id': order.id,
            }
            return Response(xresult(data=data))
        else:
            return Response(xresult(msg='fail', code=-1))


class MobilePackageListAPIView(generics.ListAPIView):
    """
    套餐列表
    """
    permission_classes = (IsAuthenticated,)
    authentication_classes = (
        JwtAuthentication,
        OAuth2AuthenticationAllowInactiveUser,
        SessionAuthenticationAllowInactiveUser
    )
    serializer_class = PackageListSerializer

    pagination_class = PageDataPagination

    filter_backends = (filters.OrderingFilter,)
    ordering_fields = ('month',)
    ordering = ('-month',)

    def get_queryset(self):
        return VIPPackage.objects.filter(is_active=True)


class MobilePackageListWithVIPInfoAPIView(generics.ListAPIView):
    """
    会员信息和套餐列表
    """

    permission_classes = (IsAuthenticated,)
    authentication_classes = (
        JwtAuthentication,
        OAuth2AuthenticationAllowInactiveUser,
        SessionAuthenticationAllowInactiveUser
    )
    serializer_class = PackageListSerializer

    pagination_class = PageDataPagination

    filter_backends = (filters.OrderingFilter,)
    ordering_fields = ('month',)
    ordering = ('-month',)

    def get_queryset(self):
        return VIPPackage.objects.filter(is_active=True)

    def get_paginated_response(self, data, extra=None):
        """
        Return a paginated style `Response` object for the given output data.
        """
        assert self.paginator is not None
        return self.paginator.get_paginated_response(data, extra=extra)

    def list(self, request, *args, **kwargs):
        vip_info = VIPInfo.get_vip_info_for_mobile(self.request.user)

        queryset = self.filter_queryset(self.get_queryset())
        page = self.paginate_queryset(queryset)
        if page is not None:
            serializer = self.get_serializer(page, many=True)
            return self.get_paginated_response(serializer.data, extra=vip_info)

        serializer = self.get_serializer(queryset, many=True)
        return Response(serializer.data)


class MobileVIPInfoAPIView(APIView):
    """
    会员信息
    """
    permission_classes = (IsAuthenticated,)
    authentication_classes = (
        JwtAuthentication,
        OAuth2AuthenticationAllowInactiveUser,
        SessionAuthenticationAllowInactiveUser
    )
    serializer_class = PackageListSerializer

    def get(self, request, *args, **kwargs):
        vip_info = VIPInfo.get_vip_info_for_mobile(self.request.user)

        return Response(vip_info)


class MobileUserCourseEnrollmentsList(UserCourseEnrollmentsList):
    """
    **Use Case**

        Get information about the courses that the currently signed in user is
        enrolled in.

    **Example Request**

        GET /api/mobile/v0.5/users/{username}/course_enrollments/

    **Response Values**

        If the request for information about the user is successful, the
        request returns an HTTP 200 "OK" response.

        The HTTP 200 response has the following values.

        * certificate: Information about the user's earned certificate in the
          course.
        * course: A collection of the following data about the course.

        * courseware_access: A JSON representation with access information for the course,
          including any access errors.

          * course_about: The URL to the course about page.
          * course_sharing_utm_parameters: Encoded UTM parameters to be included in course sharing url
          * course_handouts: The URI to get data for course handouts.
          * course_image: The path to the course image.
          * course_updates: The URI to get data for course updates.
          * discussion_url: The URI to access data for course discussions if
            it is enabled, otherwise null.
          * end: The end date of the course.
          * id: The unique ID of the course.
          * name: The name of the course.
          * number: The course number.
          * org: The organization that created the course.
          * start: The date and time when the course starts.
          * start_display:
            If start_type is a string, then the advertised_start date for the course.
            If start_type is a timestamp, then a formatted date for the start of the course.
            If start_type is empty, then the value is None and it indicates that the course has not yet started.
          * start_type: One of either "string", "timestamp", or "empty"
          * subscription_id: A unique "clean" (alphanumeric with '_') ID of
            the course.
          * video_outline: The URI to get the list of all videos that the user
            can access in the course.

        * created: The date the course was created.
        * is_active: Whether the course is currently active. Possible values
          are true or false.
        * mode: The type of certificate registration for this course (honor or
          certified).
        * url: URL to the downloadable version of the certificate, if exists.
    """
    permission_classes = (IsAuthenticated,)
    authentication_classes = (
        JwtAuthentication,
        OAuth2AuthenticationAllowInactiveUser,
        SessionAuthenticationAllowInactiveUser
    )
    serializer_class = MobileCourseEnrollmentSerializer


class MobileCourseListView(CourseListView):
    permission_classes = (IsAuthenticated,)
    authentication_classes = (
        JwtAuthentication,
        OAuth2AuthenticationAllowInactiveUser,
        SessionAuthenticationAllowInactiveUser
    )
    serializer_class = MobileCourseSerializer


class MobileCourseDetailView(CourseDetailView):
    permission_classes = (IsAuthenticated,)
    authentication_classes = (
        JwtAuthentication,
        OAuth2AuthenticationAllowInactiveUser,
        SessionAuthenticationAllowInactiveUser
    )
    serializer_class = MobileCourseDetailSerializer


class MobileVIPAlipayPaying(APIView):
    """
    mobile VIP alipay paying
    参数：package_id 套餐ID
    """
    permission_classes = (IsAuthenticated,)
    authentication_classes = (
        JwtAuthentication,
        OAuth2AuthenticationAllowInactiveUser,
        SessionAuthenticationAllowInactiveUser
    )

    def post(self, request, *args, **kwargs):
        try:
            package_id = request.POST.get('package_id')
            order = VIPOrder.create_order(request.user, int(package_id))
            if order:
                log.info('****** order id: {} ******'.format(order.id))
                order.pay_type = VIPOrder.PAY_TYPE_BY_ALIPAY
                out_trade_no = create_trade_id(order.id)
                order.outtradeno = out_trade_no
                order.save()
                result = {'order_id': order.id}

                alipay_client_config = AlipayClientConfig()
                alipay_client_config.app_id = smart_str(settings.ALIPAY_APP_INFO['basic_info']['APP_ID'])
                alipay_client_config.sign_type = smart_str(settings.ALIPAY_APP_INFO['other_info']['SIGN_TYPE'])
                with open(settings.ALIPAY_APP_INFO['basic_info']['APP_PRIVATE_KEY'], 'r') as fp:
                    alipay_client_config.app_private_key = fp.read()

                client = DefaultAlipayClient(alipay_client_config=alipay_client_config)

                model = AlipayTradeAppPayModel()
                model.total_amount = smart_str(str_to_specify_digits(str(order.price)))
                model.product_code = smart_str("QUICK_MSECURITY_PAY")
                model.body = smart_str("BUY {amount} RMB ".format(amount=order.price))
                model.subject = smart_str("BUY VIP")
                model.out_trade_no = smart_str(out_trade_no)
                model.passback_params = smart_str(settings.LMS_ROOT_URL + reverse("vip_purchase"))

                request = AlipayTradeAppPayRequest(biz_model=model)
                request.notify_url = smart_str(settings.ALIPAY_APP_INFO['other_info']['NOTIFY_URL'])
                result['alipay_request'] = client.sdk_execute(request)

                return Response(data=result)
        except Exception, e:
            log.exception(e)
        return Response({})


class MobileVIPWechatPaying(APIView):

    permission_classes = (IsAuthenticated,)
    authentication_classes = (
        JwtAuthentication,
        OAuth2AuthenticationAllowInactiveUser,
        SessionAuthenticationAllowInactiveUser
    )

    def post(self, request, *args, **kwargs):
        """
        mobile vip wechat paying
        """
        try:
            package_id = request.POST.get('package_id')
            order = VIPOrder.create_order(request.user, package_id)

            if order:
                # 获取二维码链接
                wxpayconf_pub = AppWxPayConf_pub()
                unifiedorder_pub = AppUnifiedOrder_pub()
                # TODO 微信支付页面显示购买内容，待确认body的信息
                body = 'wechat vip'
                total_fee = int(order.price * 100)

                attach_data = settings.LMS_ROOT_URL + reverse("vip_purchase")
                unifiedorder_pub.setParameter("body", body)
                out_trade_no = create_trade_id(order.id)
                order.pay_type = VIPOrder.PAY_TYPE_BY_WECHAT
                order.outtradeno = out_trade_no
                order.save()

                unifiedorder_pub.setParameter("out_trade_no", out_trade_no)
                unifiedorder_pub.setParameter("total_fee", str(total_fee))
                unifiedorder_pub.setParameter("notify_url", wxpayconf_pub.NOTIFY_URL)
                unifiedorder_pub.setParameter("trade_type", "APP")
                unifiedorder_pub.setParameter("attach", attach_data)

                prepay_id = unifiedorder_pub.getPrepayId()
                data = unifiedorder_pub.getUndResult()

                app_order_pub = AppOrder_pub()
                app_order_pub.setParameter('prepayid', prepay_id)
                sign, nonce_str, timestamp, wx_package = app_order_pub.get_request_params()

                result = {
                    'order_id': order.id,
                    'wechat_request': {
                        'prepay_id': prepay_id,
                        'sign': sign,
                        'appid': data['appid'],
                        'mch_id': data['mch_id'],
                        'nonce_str': nonce_str,
                        'package': wx_package,
                        'timestamp': timestamp,
                    }
                }
                return Response(result)
        except Exception, e:
            log.exception(e)
        return Response({})


class MobileVIPAppleInAppPurchase(APIView):

    permission_classes = (IsAuthenticated,)
    authentication_classes = (
        JwtAuthentication,
        OAuth2AuthenticationAllowInactiveUser,
        SessionAuthenticationAllowInactiveUser
    )

    def post(self, request, *args, **kwargs):
        '''
        apple in-app purchasing
        '''
        try:
            package_id = request.POST.get('package_id')
            order = VIPOrder.create_order(request.user, package_id)
            if order:
                order.pay_type = order.PAY_TYPE_BY_APPLE_INAPPPURCHASE
                order.save()
                return Response({
                    'order_id': order.id
                })
        except Exception, e:
            log.exception(e)
        return Response({})


class MobileVIPAppleReceiptVerify(APIView):

    permission_classes = (IsAuthenticated,)
    authentication_classes = (
        JwtAuthentication,
        OAuth2AuthenticationAllowInactiveUser,
        SessionAuthenticationAllowInactiveUser
    )

    def post(self, request, *args, **kwargs):
        '''
        apple receipt verify
        '''
        try:
            status = 1
            receipt = request.POST.get('receipt', '')
            req_url = (settings.APPLE_VERIFY_RECEIPT_SANDBOX_URL if settings.APPLE_VERIFY_RECEIPT_IS_SANDBOX else
                       settings.APPLE_VERIFY_RECEIPT_URL)
            receipt_data = json.dumps({"receipt-data": receipt})
            verify_resp = requests.post(req_url, data=receipt_data).json()
            status = verify_resp['status']
            if status == 0:
                order_id = request.POST.get('order_id', '')
                order = VIPOrder.get_user_order(order_id)
                total_fee = request.POST.get('total_fee', '')
                if order and order.status == VIPOrder.STATUS_WAIT and float(total_fee) == float(order.price):
                    order.purchase(
                        order.created_by,
                        VIPOrder.PAY_TYPE_BY_APPLE_INAPPPURCHASE,
                        receipt=receipt,
                    )
                    log.info('********* apple in-app purchase success ********')
        except Exception, e:
            log.exception(e)
        return Response({
            'status': status
        })


class MobileUserDetail(UserDetail):
    permission_classes = (IsAuthenticated,)
    authentication_classes = (
        JwtAuthentication,
        OAuth2AuthenticationAllowInactiveUser,
        SessionAuthenticationAllowInactiveUser
    )


class MobileUserCourseStatus(UserCourseStatus):
    permission_classes = (IsAuthenticated,)
    authentication_classes = (
        JwtAuthentication,
        OAuth2AuthenticationAllowInactiveUser,
        SessionAuthenticationAllowInactiveUser
    )


class VIPWechatH5Paying(APIView):
    """
    vip wechat paying
    """
    permission_classes = (IsAuthenticated,)
    authentication_classes = (SessionAuthentication,)

    def get(self, request, *args, **kwargs):
        """
        生成订单 调起H5支付
        跳转到微信支付
        :param request:
        |参数|类型|是否必填|说明|：
        |package_id|int|是|套餐ID|

        ### 示例
        GET /api/v1/vip/pay/wechat_h5/paying/?package_id=1

        :return:
        |参数|类型|说明|
        |href_url|string|跳转微信支付页面链接|
        """

        package_id = request.GET.get('package_id')
        order = VIPOrder.create_order(request.user, package_id)

        if order:
            # 获取二维码链接
            wxh5payconf_pub = WxH5PayConf_pub()
            unifiedorderh5_pub = UnifiedOrderH5_pub()
            body = 'wechat vip'
            total_fee = int(order.price * 100)

            attach_data = settings.LMS_ROOT_URL + reverse("vip_purchase")
            unifiedorderh5_pub.setParameter("body", body)
            out_trade_no = create_trade_id(order.id)
            order.pay_type = VIPOrder.PAY_TYPE_BY_WECHAT
            order.outtradeno = out_trade_no
            try:
                order.save()
                unifiedorderh5_pub.setParameter("out_trade_no", out_trade_no)
                unifiedorderh5_pub.setParameter("total_fee", str(total_fee))
                unifiedorderh5_pub.setParameter(
                    "notify_url", wxh5payconf_pub.NOTIFY_URL)
                unifiedorderh5_pub.setParameter("trade_type", "MWEB")
                unifiedorderh5_pub.setParameter("attach", attach_data)

                prepay_id = unifiedorderh5_pub.getPrepayId()
                mweb_url = unifiedorderh5_pub.getMwebUrl()

                # 返回页面时不使用缓存
                random_str = str(random.randint(100000, 999999))
                redirect_url = settings.LMS_ROOT_URL + reverse("membership_card") + "?random=" +random_str
                mweb_url = mweb_url + "&redirect_url=" + quote_plus(redirect_url)
                data = {
                    'mweb_url': mweb_url
                }
                return Response(xresult(data=data))
            except Exception as ex:
                log.error(ex)
                return Response(xresult(msg='fail', code=-1))

        else:
            return Response(xresult(msg='fail', code=-1))<|MERGE_RESOLUTION|>--- conflicted
+++ resolved
@@ -3,11 +3,8 @@
 
 import logging
 import json
-<<<<<<< HEAD
 import requests
-=======
 import random
->>>>>>> 716a84ef
 from django.conf import settings
 from django.urls import reverse
 from django.utils import timezone
