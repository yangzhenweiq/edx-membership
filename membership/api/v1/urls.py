--- conflicted
+++ resolved
@@ -19,13 +19,10 @@
     MobilePackageListWithVIPInfoAPIView,
     MobileVIPInfoAPIView,
     MobileUserCourseEnrollmentsList,
-<<<<<<< HEAD
     MobileCourseListView,
-    MobileCourseDetailView)
-=======
+    MobileCourseDetailView,
     MobileVIPAlipayPaying,
 )
->>>>>>> c2bf0fc1
 
 
 urlpatterns = [
