<%page expression_filter="h"/>
<%inherit file="../main.html" />
<%namespace name='static' file='../static_content.html'/>

<%!
import pytz
from datetime import datetime, timedelta
from django.urls import reverse
from django.utils.translation import ugettext as _
from django.template import RequestContext
from entitlements.models import CourseEntitlement
from third_party_auth import pipeline
from util.date_utils import strftime_localized
from opaque_keys.edx.keys import CourseKey
from openedx.core.djangoapps.content.course_overviews.models import CourseOverview
from openedx.core.djangoapps.site_configuration import helpers as configuration_helpers
from openedx.core.djangolib.js_utils import dump_js_escaped_json, js_escaped_string
from openedx.core.djangolib.markup import HTML, Text

from student.models import CourseEnrollment
%>

<<<<<<< HEAD
    <h1>充钱就能变强！</h1>
    <a href="/api/v1/vip/pay/alipay/paying/?package_id=1" target="_blank">支付宝支付</a>
    <a href="/api/v1/vip/pay/wechat/paying/?package_id=1" target="_blank">微信支付</a>
=======
<link rel="stylesheet" href="${static.url('membership/css/card.css')}" />

<div class="card-box">
    <div class="vip-box">
        <div class="vip-message">
            <p class="vip-name">英荔商学院VIP会员</p>
            <span class="vip-line"></span>
            <div>
                <ul class="vip-basic-inf">
                    <li class="has-vip-time">已开通<span>1</span>天 剩余<span class="has-time">365</span>天</li>
                    <li>开通日期:<span></span></li>
                    <li>到期日期:<span></span></li>
                </ul>
                <a class="vip-instro" href="#">查看介绍</a>
            </div>
        </div>
    </div>
</div>

<div class="card-choice">
    <div class="choice-padding">
        <ul>
            <li class="current">
                <div class="vip-card-header">
                    <p>半年会员</p>
                </div>
                <div class="vip-card-body">
                    <p class="now-money"><span>$500</span>.00</p>
                    <p class="old-money">600</p>
                    <div class="become-vip">续费</div>
                </div>
            </li>
            <li>
                <div class="vip-card-header">
                    <p>半年会员</p>
                </div>
                <div class="vip-card-body">
                    <p class="now-money"><span>$500</span>.00</p>
                    <p class="old-money">600</p>
                    <div class="become-vip">续费</div>
                </div>
            </li>
            <li></li>
            <li></li>
        </ul>

        <div class="pay-way">
            <!-- 三角形 -->
            <div class="triangle_border_up">
                <div></div>
            </div>

            <div class="pay-box">
                <div>
                    <p class="pay-left">选择支付方式</p>
                    <p class="pay-right"><span>订阅会员有效期一年</span>学费：<span>$199999</span><span>.00</span></p>
                </div>

                <ul class="pay">
                    <li class="alipay">

                    </li>
                    <li class="wehatpay">

                    </li>
                </ul>

                <div class="paybtn">交学费</div>
            </div>
        </div>
    </div>
</div>




<script>

    $.ajax({
        type: "get",
        url: "/api/v1/vip/order/1",
        success: function (data) {
            console.log(data);
        },
        error: function (error) {
            console.log(error);
        }
    });

    //api/v1/vip/info/{user}

    $.ajax({
        type: "get",
        url: "/api/v1/vip/packages",
        success: function (data) {
            console.log(data);
        },
        error: function (error) {
            console.log(error);
        }
    });
</script>
>>>>>>> fad0fb26
<|MERGE_RESOLUTION|>--- conflicted
+++ resolved
@@ -20,11 +20,6 @@
 from student.models import CourseEnrollment
 %>
 
-<<<<<<< HEAD
-    <h1>充钱就能变强！</h1>
-    <a href="/api/v1/vip/pay/alipay/paying/?package_id=1" target="_blank">支付宝支付</a>
-    <a href="/api/v1/vip/pay/wechat/paying/?package_id=1" target="_blank">微信支付</a>
-=======
 <link rel="stylesheet" href="${static.url('membership/css/card.css')}" />
 
 <div class="card-box">
@@ -126,5 +121,4 @@
             console.log(error);
         }
     });
-</script>
->>>>>>> fad0fb26
+</script>